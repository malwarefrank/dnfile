#!/usr/bin/env python

"""The setup script."""

from setuptools import setup, find_packages

with open("README.rst") as readme_file:
    readme = readme_file.read()

with open("HISTORY.rst") as history_file:
    history = history_file.read()

requirements = ["pefile>=2019.4.18"]

setup_requirements = [
    "pytest-runner",
]

test_requirements = [
    "pytest>=3",
<<<<<<< HEAD
    "isort==5.2.0",
=======
    "pycodestyle==2.8.0",
>>>>>>> 0b6df707
]

setup(
    author="MalwareFrank",
    python_requires=">=3.5",
    classifiers=[
        "Development Status :: 4 - Beta",
        "Intended Audience :: Developers",
        "License :: OSI Approved :: MIT License",
        "Natural Language :: English",
        "Programming Language :: Python :: 3",
        "Programming Language :: Python :: 3.5",
        "Programming Language :: Python :: 3.6",
        "Programming Language :: Python :: 3.7",
        "Programming Language :: Python :: 3.8",
        "Programming Language :: Python :: 3.9",
    ],
    description="Parse .NET executable files.",
    install_requires=requirements,
    license="MIT license",
    long_description=readme + "\n\n" + history,
    include_package_data=True,
    keywords="dnfile",
    name="dnfile",
    packages=find_packages(where="src", include=["dnfile", "dnfile.*"]),
    package_dir={"": "src"},
    setup_requires=setup_requirements,
    test_suite="tests",
    tests_require=test_requirements,
    extras_require={'test': test_requirements},
    url="https://github.com/malwarefrank/dnfile",
    version="0.8.0",
    zip_safe=False,
)<|MERGE_RESOLUTION|>--- conflicted
+++ resolved
@@ -18,11 +18,8 @@
 
 test_requirements = [
     "pytest>=3",
-<<<<<<< HEAD
     "isort==5.2.0",
-=======
     "pycodestyle==2.8.0",
->>>>>>> 0b6df707
 ]
 
 setup(
