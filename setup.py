--- conflicted
+++ resolved
@@ -19,13 +19,8 @@
 test_requirements = [
     "pytest>=3",
     "isort==5.10.1",
-<<<<<<< HEAD
     "pycodestyle==2.9.1",
-    "mypy==0.942",
-=======
-    "pycodestyle==2.8.0",
     "mypy==0.971",
->>>>>>> f4ed2f9b
 ]
 
 setup(
